from pip._vendor.packaging.specifiers import SpecifierSet
from pip._vendor.packaging.utils import NormalizedName, canonicalize_name

from pip._internal.req.constructors import install_req_drop_extras
from pip._internal.req.req_install import InstallRequirement

from .base import Candidate, CandidateLookup, Requirement, format_name


class ExplicitRequirement(Requirement):
    def __init__(self, candidate: Candidate) -> None:
        self.candidate = candidate

    def __str__(self) -> str:
        return str(self.candidate)

    def __repr__(self) -> str:
        return "{class_name}({candidate!r})".format(
            class_name=self.__class__.__name__,
            candidate=self.candidate,
        )

    @property
    def project_name(self) -> NormalizedName:
        # No need to canonicalize - the candidate did this
        return self.candidate.project_name

    @property
    def name(self) -> str:
        # No need to canonicalize - the candidate did this
        return self.candidate.name

    def format_for_error(self) -> str:
        return self.candidate.format_for_error()

    def get_candidate_lookup(self) -> CandidateLookup:
        return self.candidate, None

    def is_satisfied_by(self, candidate: Candidate) -> bool:
        return candidate == self.candidate


class SpecifierRequirement(Requirement):
    def __init__(self, ireq: InstallRequirement) -> None:
        assert ireq.link is None, "This is a link, not a specifier"
        self._ireq = ireq
<<<<<<< HEAD
        self._extras = frozenset(self._ireq.extras)
=======
        self._extras = frozenset(canonicalize_name(e) for e in ireq.extras)
>>>>>>> 0827d76b

    def __str__(self) -> str:
        return str(self._ireq.req)

    def __repr__(self) -> str:
        return "{class_name}({requirement!r})".format(
            class_name=self.__class__.__name__,
            requirement=str(self._ireq.req),
        )

    @property
    def project_name(self) -> NormalizedName:
        assert self._ireq.req, "Specifier-backed ireq is always PEP 508"
        return canonicalize_name(self._ireq.req.name)

    @property
    def name(self) -> str:
        return format_name(self.project_name, self._extras)

    def format_for_error(self) -> str:
        # Convert comma-separated specifiers into "A, B, ..., F and G"
        # This makes the specifier a bit more "human readable", without
        # risking a change in meaning. (Hopefully! Not all edge cases have
        # been checked)
        parts = [s.strip() for s in str(self).split(",")]
        if len(parts) == 0:
            return ""
        elif len(parts) == 1:
            return parts[0]

        return ", ".join(parts[:-1]) + " and " + parts[-1]

    def get_candidate_lookup(self) -> CandidateLookup:
        return None, self._ireq

    def is_satisfied_by(self, candidate: Candidate) -> bool:
        assert candidate.name == self.name, (
            f"Internal issue: Candidate is not for this requirement "
            f"{candidate.name} vs {self.name}"
        )
        # We can safely always allow prereleases here since PackageFinder
        # already implements the prerelease logic, and would have filtered out
        # prerelease candidates if the user does not expect them.
        assert self._ireq.req, "Specifier-backed ireq is always PEP 508"
        spec = self._ireq.req.specifier
        return spec.contains(candidate.version, prereleases=True)


class SpecifierWithoutExtrasRequirement(SpecifierRequirement):
    """
    Requirement backed by an install requirement on a base package.
    Trims extras from its install requirement if there are any.
    """

    def __init__(self, ireq: InstallRequirement) -> None:
        assert ireq.link is None, "This is a link, not a specifier"
        self._ireq = install_req_drop_extras(ireq)
        self._extras = frozenset(self._ireq.extras)


class RequiresPythonRequirement(Requirement):
    """A requirement representing Requires-Python metadata."""

    def __init__(self, specifier: SpecifierSet, match: Candidate) -> None:
        self.specifier = specifier
        self._candidate = match

    def __str__(self) -> str:
        return f"Python {self.specifier}"

    def __repr__(self) -> str:
        return "{class_name}({specifier!r})".format(
            class_name=self.__class__.__name__,
            specifier=str(self.specifier),
        )

    @property
    def project_name(self) -> NormalizedName:
        return self._candidate.project_name

    @property
    def name(self) -> str:
        return self._candidate.name

    def format_for_error(self) -> str:
        return str(self)

    def get_candidate_lookup(self) -> CandidateLookup:
        if self.specifier.contains(self._candidate.version, prereleases=True):
            return self._candidate, None
        return None, None

    def is_satisfied_by(self, candidate: Candidate) -> bool:
        assert candidate.name == self._candidate.name, "Not Python candidate"
        # We can safely always allow prereleases here since PackageFinder
        # already implements the prerelease logic, and would have filtered out
        # prerelease candidates if the user does not expect them.
        return self.specifier.contains(candidate.version, prereleases=True)


class UnsatisfiableRequirement(Requirement):
    """A requirement that cannot be satisfied."""

    def __init__(self, name: NormalizedName) -> None:
        self._name = name

    def __str__(self) -> str:
        return f"{self._name} (unavailable)"

    def __repr__(self) -> str:
        return "{class_name}({name!r})".format(
            class_name=self.__class__.__name__,
            name=str(self._name),
        )

    @property
    def project_name(self) -> NormalizedName:
        return self._name

    @property
    def name(self) -> str:
        return self._name

    def format_for_error(self) -> str:
        return str(self)

    def get_candidate_lookup(self) -> CandidateLookup:
        return None, None

    def is_satisfied_by(self, candidate: Candidate) -> bool:
        return False<|MERGE_RESOLUTION|>--- conflicted
+++ resolved
@@ -44,11 +44,7 @@
     def __init__(self, ireq: InstallRequirement) -> None:
         assert ireq.link is None, "This is a link, not a specifier"
         self._ireq = ireq
-<<<<<<< HEAD
-        self._extras = frozenset(self._ireq.extras)
-=======
-        self._extras = frozenset(canonicalize_name(e) for e in ireq.extras)
->>>>>>> 0827d76b
+        self._extras = frozenset(canonicalize_name(e) for e in self._ireq.extras)
 
     def __str__(self) -> str:
         return str(self._ireq.req)
@@ -106,7 +102,7 @@
     def __init__(self, ireq: InstallRequirement) -> None:
         assert ireq.link is None, "This is a link, not a specifier"
         self._ireq = install_req_drop_extras(ireq)
-        self._extras = frozenset(self._ireq.extras)
+        self._extras = frozenset(canonicalize_name(e) for e in self._ireq.extras)
 
 
 class RequiresPythonRequirement(Requirement):
