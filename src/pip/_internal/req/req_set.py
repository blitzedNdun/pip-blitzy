--- conflicted
+++ resolved
@@ -64,17 +64,10 @@
         """
         name = install_req.name
         if not install_req.match_markers(extras_requested):
-<<<<<<< HEAD
-            logger.warning("Ignoring %s: markers '%s' don't match your "
-                           "environment", install_req.name,
-                           install_req.markers)
-            return [], None
-=======
             logger.info("Ignoring %s: markers '%s' don't match your "
                         "environment", install_req.name,
                         install_req.markers)
-            return []
->>>>>>> 34cc3649
+            return [], None
 
         # This check has to come after we filter requirements with the
         # environment markers.
